--- conflicted
+++ resolved
@@ -8,11 +8,8 @@
     new_shape: torch.Size,
     mode: str = "constant",
     pad_value: Optional[float] = 0,
-<<<<<<< HEAD
 ) -> torch.Tensor:
-=======
-) -> torch.Tensor | ValueError:
->>>>>>> 52eae52f
+
     """Given batch of 2D or 3D data and a shape new_shape,
         pads the tensor with the given pad_value.
 
@@ -48,11 +45,8 @@
             batch, (left, right, top, bottom, front, back), mode=mode, value=pad_value
         )
 
-<<<<<<< HEAD
     raise ValueError("new_shape must be a torch.Size of length 2 or 3.")
-=======
-    return ValueError("new_shape must be a torch.Size of length 2 or 3.")
->>>>>>> 52eae52f
+
 
 
 def _get_2D_padding(
@@ -94,11 +88,8 @@
 
 def undo_padding(
     batch: torch.Tensor, old_shape: torch.Size, inplace: bool = False
-<<<<<<< HEAD
 ) -> torch.Tensor:
-=======
-) -> torch.Tensor | ValueError:
->>>>>>> 52eae52f
+
     """Removes the padding added by pad_batch
 
     Args:
@@ -140,8 +131,4 @@
             left : batch.shape[-1] - right,
         ].clone()
     else:
-<<<<<<< HEAD
         raise ValueError("old_shape must be a torch.Size of length 2 or 3.")
-=======
-        return ValueError("old_shape must be a torch.Size of length 2 or 3.")
->>>>>>> 52eae52f
